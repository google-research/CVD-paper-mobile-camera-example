/*
 * Copyright 2023 Google LLC
 *
 * Licensed under the Apache License, Version 2.0 (the "License");
 * you may not use this file except in compliance with the License.
 * You may obtain a copy of the License at
 *
 *       http://www.apache.org/licenses/LICENSE-2.0
 *
 * Unless required by applicable law or agreed to in writing, software
 * distributed under the License is distributed on an "AS IS" BASIS,
 * WITHOUT WARRANTIES OR CONDITIONS OF ANY KIND, either express or implied.
 * See the License for the specific language governing permissions and
 * limitations under the License.
 */

package com.google.android.sensing

import android.annotation.SuppressLint
import android.content.Context
import com.google.android.sensing.db.impl.DatabaseConfig
import com.google.android.sensing.db.impl.DatabaseImpl
import com.google.android.sensing.impl.SensingEngineImpl
import com.google.android.sensing.upload.BlobstoreService
import io.minio.MinioAsyncClient
import java.util.concurrent.TimeUnit
import okhttp3.OkHttpClient

object SensingEngineProvider {
  @Volatile private var sensingEngineConfiguration: SensingEngineConfiguration? = null
  @Volatile private var sensingEngine: SensingEngine? = null
  @Volatile private var blobstoreService: BlobstoreService? = null

  fun init(configuration: SensingEngineConfiguration) {
    sensingEngineConfiguration =
      sensingEngineConfiguration
        ?: synchronized(this) { sensingEngineConfiguration ?: configuration }
  }

  fun getInstance(context: Context) = getOrCreateSensingEngine(context)

<<<<<<< HEAD
  @SuppressLint("UnsafeOptInUsageError")
  internal fun getOrCreateSensingEngine(context: Context): SensingEngine {
    return sensingEngine
      ?: synchronized(this) {
        sensingEngine
          ?: with(checkNotNull(sensingEngineConfiguration)) {
            val database =
              DatabaseImpl(
                context,
                DatabaseConfig(enableEncryptionIfSupported, databaseErrorStrategy)
=======
  fun getBlobStoreService(): BlobstoreService {
    if (blobstoreService == null) {
      with(sensingEngineConfiguration!!.serverConfiguration) {
        blobstoreService =
          BlobstoreService(
            MinioAsyncClient.builder()
              .endpoint(baseUrl)
              .credentialsProvider(authenticator?.getCredentialsProvider())
              .httpClient(
                OkHttpClient.Builder()
                  .connectTimeout(networkConfiguration.connectionTimeOut, TimeUnit.SECONDS)
                  .writeTimeout(networkConfiguration.writeTimeOut, TimeUnit.SECONDS)
                  .build()
>>>>>>> bb5ae139
              )
            SensingEngineImpl(database, context, serverConfiguration)
          }
      }
  }

  internal fun getBlobStoreService() =
    blobstoreService
      ?: synchronized(this) {
        blobstoreService
          ?: with(checkNotNull(sensingEngineConfiguration).serverConfiguration) {
            BlobstoreService(
              MinioAsyncClient.builder()
                .endpoint(baseUrl)
                .credentials(checkNotNull(authenticator).getUserName(), authenticator.getPassword())
                .httpClient(
                  OkHttpClient.Builder()
                    .connectTimeout(networkConfiguration.connectionTimeOut, TimeUnit.SECONDS)
                    .writeTimeout(networkConfiguration.writeTimeOut, TimeUnit.SECONDS)
                    .build()
                )
                .build()
            )
          }
      }
}

/**
 * A configuration which describes the database setup and error recovery.
 *
 * Database encryption is only available on API 23 or above. If enableEncryptionIfSupported is true,
 * Sensing SDK will only enable database encryption on API 23 or above.
 *
 * WARNING: Your app may try to decrypt an unencrypted database from a device which was previously
 * on API 22 but later upgraded to API 23. When this happens, an [IllegalStateException] is thrown.
 */
data class SensingEngineConfiguration(
  val enableEncryptionIfSupported: Boolean = false,
  val databaseErrorStrategy: DatabaseErrorStrategy = DatabaseErrorStrategy.UNSPECIFIED,
  val serverConfiguration: ServerConfiguration
)

enum class DatabaseErrorStrategy {
  /**
   * If unspecified, all database errors will be propagated to the call site. The caller shall
   * handle the database error on a case-by-case basis.
   */
  UNSPECIFIED,

  /**
   * If a database error occurs at open, automatically recreate the database.
   *
   * This strategy is NOT respected when opening a previously unencrypted database with an encrypted
   * configuration or vice versa. An [IllegalStateException] is thrown instead.
   */
  RECREATE_AT_OPEN
}

/** A configuration to provide necessary params for network connection. */
data class ServerConfiguration(
  /** Url of the remote blob-storage server. */
  val baseUrl: String,
  /** The access url for a blob-storage server can be different. */
  val baseAccessUrl: String,
  /** Bucket name in the blob-storage. */
  val bucketName: String,
  /** A configuration to provide the network connection parameters. */
  val networkConfiguration: NetworkConfiguration = NetworkConfiguration(),
  /**
   * An [Authenticator] for supplying any auth token that may be necessary to communicate with the
   * server
   */
  val authenticator: Authenticator? = null
) {
  fun getBucketUrl() = "$baseAccessUrl/$bucketName"
}

/** A configuration to provide the network connection parameters. */
data class NetworkConfiguration(
  /** Connection timeout (in seconds). The default is 10 seconds. */
  val connectionTimeOut: Long = 30,
  /** Write timeout (in seconds) for network connection. The default is 10 seconds. */
  val writeTimeOut: Long = 30,
  /** Uploads should be multi part or not. */
  val isMultiPart: Boolean = true
)<|MERGE_RESOLUTION|>--- conflicted
+++ resolved
@@ -39,7 +39,6 @@
 
   fun getInstance(context: Context) = getOrCreateSensingEngine(context)
 
-<<<<<<< HEAD
   @SuppressLint("UnsafeOptInUsageError")
   internal fun getOrCreateSensingEngine(context: Context): SensingEngine {
     return sensingEngine
@@ -50,21 +49,6 @@
               DatabaseImpl(
                 context,
                 DatabaseConfig(enableEncryptionIfSupported, databaseErrorStrategy)
-=======
-  fun getBlobStoreService(): BlobstoreService {
-    if (blobstoreService == null) {
-      with(sensingEngineConfiguration!!.serverConfiguration) {
-        blobstoreService =
-          BlobstoreService(
-            MinioAsyncClient.builder()
-              .endpoint(baseUrl)
-              .credentialsProvider(authenticator?.getCredentialsProvider())
-              .httpClient(
-                OkHttpClient.Builder()
-                  .connectTimeout(networkConfiguration.connectionTimeOut, TimeUnit.SECONDS)
-                  .writeTimeout(networkConfiguration.writeTimeOut, TimeUnit.SECONDS)
-                  .build()
->>>>>>> bb5ae139
               )
             SensingEngineImpl(database, context, serverConfiguration)
           }
@@ -79,7 +63,7 @@
             BlobstoreService(
               MinioAsyncClient.builder()
                 .endpoint(baseUrl)
-                .credentials(checkNotNull(authenticator).getUserName(), authenticator.getPassword())
+                .credentialsProvider(authenticator?.getCredentialsProvider())
                 .httpClient(
                   OkHttpClient.Builder()
                     .connectTimeout(networkConfiguration.connectionTimeOut, TimeUnit.SECONDS)
