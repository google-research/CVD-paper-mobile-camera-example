/*
 * Copyright 2023-2024 Google LLC
 *
 * Licensed under the Apache License, Version 2.0 (the "License");
 * you may not use this file except in compliance with the License.
 * You may obtain a copy of the License at
 *
 *       http://www.apache.org/licenses/LICENSE-2.0
 *
 * Unless required by applicable law or agreed to in writing, software
 * distributed under the License is distributed on an "AS IS" BASIS,
 * WITHOUT WARRANTIES OR CONDITIONS OF ANY KIND, either express or implied.
 * See the License for the specific language governing permissions and
 * limitations under the License.
 */

package com.google.android.sensing.db.impl.dao

import androidx.room.Dao
import androidx.room.Insert
import androidx.room.OnConflictStrategy
import androidx.room.Query
import androidx.room.Transaction
import androidx.room.Update
import com.google.android.sensing.db.impl.entities.ResourceInfoEntity
import com.google.android.sensing.model.ResourceInfo
import java.time.Instant
import java.util.Date

@Dao
internal abstract class ResourceInfoDao {
  @Insert(onConflict = OnConflictStrategy.ABORT)
  abstract suspend fun insertResourceInfoEntity(resourceInfoEntity: ResourceInfoEntity)

  @Transaction
  open suspend fun insertResourceInfo(resourceInfo: ResourceInfo): String {
    insertResourceInfoEntity(resourceInfo.toResourceInfoEntity())
    return resourceInfo.resourceInfoId
  }

  @Query(
    """
      SELECT *
      FROM ResourceInfoEntity
      WHERE externalIdentifier = :participantId
    """
  )
  abstract suspend fun listResourceInfoEntitiesForParticipant(
    participantId: String
  ): List<ResourceInfoEntity>

  @Transaction
  open suspend fun listResourceInfoForParticipant(participantId: String): List<ResourceInfo> {
    return listResourceInfoEntitiesForParticipant(participantId).map { it.toResourceInfo() }
  }

  @Query(
    """
      SELECT *
      FROM ResourceInfoEntity
      WHERE captureId = :captureId
    """
  )
  abstract suspend fun listResourceInfoEntitiesInCapture(
    captureId: String
  ): List<ResourceInfoEntity>

  @Transaction
  open suspend fun listResourceInfoInCapture(captureId: String): List<ResourceInfo> {
    return listResourceInfoEntitiesInCapture(captureId).map { it.toResourceInfo() }
  }

  @Update abstract suspend fun updateResourceInfoEntity(resourceInfoEntity: ResourceInfoEntity)

  @Transaction
  open suspend fun updateResourceInfo(resourceInfo: ResourceInfo) {
    updateResourceInfoEntity(resourceInfo.toResourceInfoEntity())
  }

  @Query(
    """
      SELECT *
      FROM ResourceInfoEntity
      WHERE resourceInfoId =:resourceInfoId
    """
  )
  abstract suspend fun getResourceInfoEntity(resourceInfoId: String): ResourceInfoEntity?

  @Transaction
  open suspend fun getResourceInfo(resourceInfoId: String): ResourceInfo {
    return getResourceInfoEntity(resourceInfoId)?.toResourceInfo()
      ?: throw Exception("ResourceInfo with resourceInfoId = $resourceInfoId not found!")
  }
}

internal fun ResourceInfoEntity.toResourceInfo() =
  ResourceInfo(
    resourceInfoId = resourceInfoId,
    captureId = captureId,
<<<<<<< HEAD
    externalIdentifier = externalIdentifier,
    localLocation = localLocation,
    remoteLocation = remoteLocation,
    resourceTitle = resourceTitle,
    contentType = contentType,
    status = status,
    lastUpdateTime = Date.from(lastUpdateTime),
    creation = Date.from(creation),
=======
    externalIdentifier = participantId,
    captureTitle = captureTitle,
    fileType = fileType,
    resourceFolderRelativePath = resourceFolderRelativePath,
    uploadURL = uploadURL,
    status = status
>>>>>>> dfabb7e4
  )

internal fun ResourceInfo.toResourceInfoEntity() =
  ResourceInfoEntity(
    resourceInfoId = resourceInfoId,
    captureId = captureId,
<<<<<<< HEAD
    externalIdentifier = externalIdentifier,
    localLocation = localLocation,
    remoteLocation = remoteLocation,
    resourceTitle = resourceTitle,
    contentType = contentType,
    status = status,
    lastUpdateTime = lastUpdateTime?.toInstant() ?: Instant.now(),
    creation = creation?.toInstant() ?: Instant.now(),
=======
    participantId = externalIdentifier,
    captureTitle = captureTitle,
    fileType = fileType,
    resourceFolderRelativePath = resourceFolderRelativePath,
    uploadURL = uploadURL,
    status = status
>>>>>>> dfabb7e4
  )<|MERGE_RESOLUTION|>--- conflicted
+++ resolved
@@ -97,44 +97,22 @@
   ResourceInfo(
     resourceInfoId = resourceInfoId,
     captureId = captureId,
-<<<<<<< HEAD
     externalIdentifier = externalIdentifier,
     localLocation = localLocation,
     remoteLocation = remoteLocation,
     resourceTitle = resourceTitle,
     contentType = contentType,
     status = status,
-    lastUpdateTime = Date.from(lastUpdateTime),
-    creation = Date.from(creation),
-=======
-    externalIdentifier = participantId,
-    captureTitle = captureTitle,
-    fileType = fileType,
-    resourceFolderRelativePath = resourceFolderRelativePath,
-    uploadURL = uploadURL,
-    status = status
->>>>>>> dfabb7e4
   )
 
 internal fun ResourceInfo.toResourceInfoEntity() =
   ResourceInfoEntity(
     resourceInfoId = resourceInfoId,
     captureId = captureId,
-<<<<<<< HEAD
     externalIdentifier = externalIdentifier,
     localLocation = localLocation,
     remoteLocation = remoteLocation,
     resourceTitle = resourceTitle,
     contentType = contentType,
     status = status,
-    lastUpdateTime = lastUpdateTime?.toInstant() ?: Instant.now(),
-    creation = creation?.toInstant() ?: Instant.now(),
-=======
-    participantId = externalIdentifier,
-    captureTitle = captureTitle,
-    fileType = fileType,
-    resourceFolderRelativePath = resourceFolderRelativePath,
-    uploadURL = uploadURL,
-    status = status
->>>>>>> dfabb7e4
   )