--- conflicted
+++ resolved
@@ -18,13 +18,10 @@
 
 import android.content.Context
 import com.google.android.sensing.SensingEngine
-import com.google.android.sensing.ServerConfiguration
 import com.google.android.sensing.db.Database
 import com.google.android.sensing.db.ResourceNotFoundException
 import com.google.android.sensing.model.CaptureInfo
-import com.google.android.sensing.model.RequestStatus
 import com.google.android.sensing.model.ResourceInfo
-import com.google.android.sensing.model.UploadRequest
 import java.io.File
 import kotlinx.coroutines.Dispatchers
 import kotlinx.coroutines.withContext
@@ -33,95 +30,11 @@
  * @param database Interface to interact with room database.
  * @param context [Context] to access fragmentManager, to launch fragments, to access files and
  * resources in the application context.
- * @param serverConfiguration
  */
 internal class SensingEngineImpl(
   private val database: Database,
   private val context: Context,
-  private val serverConfiguration: ServerConfiguration?,
 ) : SensingEngine {
-
-<<<<<<< HEAD
-  override suspend fun captureSensorData(pendingIntent: Intent) {
-    TODO("Not yet implemented")
-=======
-  /** TODO Move zipping and creation of UploadRequest to sync section. */
-  override suspend fun onCaptureCompleteCallback(captureInfo: CaptureInfo) = flow {
-    if (captureInfo.recapture == true) {
-      try {
-        val inRecordCaptureInfo = getCaptureInfo(captureInfo.captureId!!)
-        deleteDataInCapture(inRecordCaptureInfo.captureId!!)
-        moveDataFromCacheToFiles(inRecordCaptureInfo.captureFolder)
-      } catch (_: ResourceNotFoundException) {}
-    } // else we don't need to worry about it because the capture module stored data in the
-    // internal filesDir
-    database.addCaptureInfo(captureInfo)
-    emit(SensorCaptureResult.CaptureInfoCreated(captureInfo))
-    CaptureUtil.sensorsInvolved(captureInfo.captureType).forEach {
-      val resourceFolderRelativePath = getResourceFolderRelativePath(it, captureInfo)
-      val resourceFolder = File(context.filesDir, resourceFolderRelativePath)
-      val uploadRelativeUrl = "/$resourceFolderRelativePath.zip"
-      val uploadUrl = (serverConfiguration?.getBucketUrl() ?: "") + uploadRelativeUrl
-      val resourceInfo =
-        ResourceInfo(
-          resourceInfoId = UUID.randomUUID().toString(),
-          captureId = captureInfo.captureId!!,
-          externalIdentifier = captureInfo.externalIdentifier,
-          resourceTitle = captureInfo.captureSettings.captureTitle,
-          contentType = resourceInfoFileType(it, captureInfo),
-          localLocation = resourceFolder.absolutePath,
-          remoteLocation = uploadUrl,
-          status = RequestStatus.PENDING
-        )
-      database.addResourceInfo(resourceInfo)
-      emit(SensorCaptureResult.ResourceInfoCreated(resourceInfo))
-
-      serverConfiguration?.let {
-        val outputZipFile = resourceFolder.absolutePath + ".zip"
-        /** Zipping logic from: https://stackoverflow.com/a/63828765 */
-        val zipOutputStream = ZipOutputStream(BufferedOutputStream(FileOutputStream(outputZipFile)))
-        zipOutputStream.use { zos ->
-          resourceFolder.walkTopDown().forEach { file ->
-            val zipFileName =
-              file.absolutePath.removePrefix(resourceFolder.absolutePath).removePrefix("/")
-            val entry = ZipEntry("$zipFileName${(if (file.isDirectory) "/" else "")}")
-            zos.putNextEntry(entry)
-            if (file.isFile) {
-              file.inputStream().use { fis -> fis.copyTo(zos) }
-            }
-          }
-        }
-        val uploadRequest =
-          UploadRequest(
-            requestUuid = UUID.randomUUID(),
-            resourceInfoId = resourceInfo.resourceInfoId,
-            zipFile = outputZipFile,
-            fileSize = File(outputZipFile).length(),
-            fileOffset = 0L,
-            bucketName = serverConfiguration.bucketName,
-            uploadRelativeURL = uploadRelativeUrl,
-            isMultiPart = serverConfiguration.networkConfiguration.isMultiPart,
-            nextPart = 1,
-            uploadId = null,
-            status = RequestStatus.PENDING,
-            lastUpdatedTime = Date.from(Instant.now())
-          )
-        database.addUploadRequest(uploadRequest)
-        emit(SensorCaptureResult.UploadRequestCreated(uploadRequest.requestUuid.toString()))
-      }
-    }
-    emit(SensorCaptureResult.ResourcesStored(captureInfo.captureId!!))
-  }
-
-  private suspend fun moveDataFromCacheToFiles(captureFolder: String) {
-    withContext(Dispatchers.IO) {
-      val sourceFile = File(context.cacheDir, captureFolder)
-      val destFile = File(context.filesDir, captureFolder)
-      destFile.mkdirs()
-      return@withContext sourceFile.renameTo(destFile)
-    }
->>>>>>> 10f872d5
-  }
 
   override suspend fun listResourceInfoForExternalIdentifier(
     externalIdentifier: String
@@ -164,30 +77,4 @@
     }
     return deleted
   }
-
-<<<<<<< HEAD
-  override suspend fun deleteSensorData(uploadURL: String) {
-    TODO("Not yet implemented")
-  }
-
-  override suspend fun deleteSensorMetaData(uploadURL: String) {
-    TODO("Not yet implemented")
-=======
-  companion object {
-    /** File format for any sensor is taken from [captureSettings.fileTypeMap]. */
-    private fun resourceInfoFileType(sensorType: SensorType, captureInfo: CaptureInfo): String {
-      return when (sensorType) {
-        SensorType.CAMERA -> captureInfo.captureSettings.fileTypeMap[sensorType]!!
-      }
-    }
-
-    /** Returns relative folder for a specific sensor type. */
-    fun getResourceFolderRelativePath(sensorType: SensorType, captureInfo: CaptureInfo): String {
-      return when (captureInfo.captureType) {
-        CaptureType.IMAGE -> "${captureInfo.captureFolder}/${sensorType.name}"
-        CaptureType.VIDEO_PPG -> "${captureInfo.captureFolder}/${sensorType.name}"
-      }
-    }
->>>>>>> 10f872d5
-  }
 }