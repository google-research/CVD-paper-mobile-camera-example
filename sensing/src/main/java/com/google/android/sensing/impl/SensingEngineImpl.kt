/*
 * Copyright 2023-2024 Google LLC
 *
 * Licensed under the Apache License, Version 2.0 (the "License");
 * you may not use this file except in compliance with the License.
 * You may obtain a copy of the License at
 *
 *       http://www.apache.org/licenses/LICENSE-2.0
 *
 * Unless required by applicable law or agreed to in writing, software
 * distributed under the License is distributed on an "AS IS" BASIS,
 * WITHOUT WARRANTIES OR CONDITIONS OF ANY KIND, either express or implied.
 * See the License for the specific language governing permissions and
 * limitations under the License.
 */

package com.google.android.sensing.impl

import android.content.Context
import android.content.Intent
import com.google.android.sensing.SensingEngine
import com.google.android.sensing.ServerConfiguration
import com.google.android.sensing.capture.CaptureUtil
import com.google.android.sensing.capture.SensorCaptureResult
import com.google.android.sensing.db.Database
import com.google.android.sensing.db.ResourceNotFoundException
import com.google.android.sensing.model.CaptureInfo
import com.google.android.sensing.model.CaptureType
import com.google.android.sensing.model.RequestStatus
import com.google.android.sensing.model.ResourceInfo
import com.google.android.sensing.model.SensorType
import com.google.android.sensing.model.UploadRequest
import java.io.BufferedOutputStream
import java.io.File
import java.io.FileOutputStream
import java.time.Instant
import java.util.Date
import java.util.UUID
import java.util.zip.ZipEntry
import java.util.zip.ZipOutputStream
import kotlinx.coroutines.Dispatchers
import kotlinx.coroutines.flow.flow
import kotlinx.coroutines.withContext

/**
 * @param database Interface to interact with room database.
 * @param context [Context] to access fragmentManager, to launch fragments, to access files and
 * resources in the application context.
 * @param serverConfiguration
 */
internal class SensingEngineImpl(
  private val database: Database,
  private val context: Context,
  private val serverConfiguration: ServerConfiguration?,
) : SensingEngine {

  /** TODO Move zipping and creation of UploadRequest to sync section. */
  override suspend fun onCaptureCompleteCallback(captureInfo: CaptureInfo) = flow {
    if (captureInfo.recapture == true) {
      try {
        val inRecordCaptureInfo = getCaptureInfo(captureInfo.captureId!!)
        deleteDataInCapture(inRecordCaptureInfo.captureId!!)
        moveDataFromCacheToFiles(inRecordCaptureInfo.captureFolder)
      } catch (_: ResourceNotFoundException) {}
    } // else we don't need to worry about it because the capture module stored data in the
    // internal filesDir
    database.addCaptureInfo(captureInfo)
    emit(SensorCaptureResult.CaptureInfoCreated(captureInfo))
    CaptureUtil.sensorsInvolved(captureInfo.captureType).forEach {
      val resourceFolderRelativePath = getResourceFolderRelativePath(it, captureInfo)
      val resourceFolder = File(context.filesDir, resourceFolderRelativePath)
      val uploadRelativeUrl = "/$resourceFolderRelativePath.zip"
      val uploadUrl = (serverConfiguration?.getBucketUrl() ?: "") + uploadRelativeUrl
      val resourceInfo =
        ResourceInfo(
          resourceInfoId = UUID.randomUUID().toString(),
          captureId = captureInfo.captureId!!,
<<<<<<< HEAD
          externalIdentifier = captureInfo.participantId,
          resourceTitle = captureInfo.captureSettings.captureTitle,
          contentType = resourceInfoFileType(it, captureInfo),
          localLocation = resourceFolder.absolutePath,
          remoteLocation = uploadUrl,
=======
          externalIdentifier = captureInfo.externalIdentifier,
          captureTitle = captureInfo.captureSettings.captureTitle,
          fileType = resourceInfoFileType(it, captureInfo),
          resourceFolderRelativePath = resourceFolderRelativePath,
          uploadURL = uploadUrl,
>>>>>>> dfabb7e4
          status = RequestStatus.PENDING
        )
      database.addResourceInfo(resourceInfo)
      emit(SensorCaptureResult.ResourceInfoCreated(resourceInfo))

      serverConfiguration?.let {
        val outputZipFile = resourceFolder.absolutePath + ".zip"
        /** Zipping logic from: https://stackoverflow.com/a/63828765 */
        val zipOutputStream = ZipOutputStream(BufferedOutputStream(FileOutputStream(outputZipFile)))
        zipOutputStream.use { zos ->
          resourceFolder.walkTopDown().forEach { file ->
            val zipFileName =
              file.absolutePath.removePrefix(resourceFolder.absolutePath).removePrefix("/")
            val entry = ZipEntry("$zipFileName${(if (file.isDirectory) "/" else "")}")
            zos.putNextEntry(entry)
            if (file.isFile) {
              file.inputStream().use { fis -> fis.copyTo(zos) }
            }
          }
        }
        val uploadRequest =
          UploadRequest(
            requestUuid = UUID.randomUUID(),
            resourceInfoId = resourceInfo.resourceInfoId,
            zipFile = outputZipFile,
            fileSize = File(outputZipFile).length(),
            fileOffset = 0L,
            bucketName = serverConfiguration.bucketName,
            uploadRelativeURL = uploadRelativeUrl,
            isMultiPart = serverConfiguration.networkConfiguration.isMultiPart,
            nextPart = 1,
            uploadId = null,
            status = RequestStatus.PENDING,
            lastUpdatedTime = Date.from(Instant.now())
          )
        database.addUploadRequest(uploadRequest)
        emit(SensorCaptureResult.UploadRequestCreated(uploadRequest.requestUuid.toString()))
      }
    }
    emit(SensorCaptureResult.ResourcesStored(captureInfo.captureId!!))
  }

  private suspend fun moveDataFromCacheToFiles(captureFolder: String) {
    withContext(Dispatchers.IO) {
      val sourceFile = File(context.cacheDir, captureFolder)
      val destFile = File(context.filesDir, captureFolder)
      destFile.mkdirs()
      return@withContext sourceFile.renameTo(destFile)
    }
  }

  override suspend fun captureSensorData(pendingIntent: Intent) {
    TODO("Not yet implemented")
  }

  override suspend fun listResourceInfoForExternalIdentifier(
    externalIdentifier: String
  ): List<ResourceInfo> {
    return database.listResourceInfoForExternalIdentifier(externalIdentifier)
  }

  override suspend fun getResourceInfo(resourceInfoId: String): ResourceInfo? {
    return try {
      database.getResourceInfo(resourceInfoId)
    } catch (e: ResourceNotFoundException) {
      null
    }
  }

  override suspend fun updateResourceInfo(resourceInfo: ResourceInfo) {
    database.updateResourceInfo(resourceInfo)
  }

  override suspend fun updateUploadRequest(uploadRequest: UploadRequest) {
    return database.updateUploadRequest(uploadRequest)
  }

  override suspend fun listUploadRequest(status: RequestStatus): List<UploadRequest> {
    return database.listUploadRequests(status)
  }

  override suspend fun getCaptureInfo(captureId: String): CaptureInfo {
    return database.getCaptureInfo(captureId)
  }

  override suspend fun deleteDataInCapture(captureId: String): Boolean {
    val captureInfo =
      try {
        getCaptureInfo(captureId)
      } catch (e: ResourceNotFoundException) {
        null
      } ?: return true

    // Step 1: Delete db records
    database.deleteRecordsInCapture(captureId)
    // Step 2: delete the captureFolder
    val captureFile = File(context.filesDir, captureInfo.captureFolder)
    val parentFile = captureFile.parentFile
    val deleted: Boolean
    withContext(Dispatchers.IO) {
      deleted = captureFile.deleteRecursively()
      // delete Participant's folder if there are no data
      if (parentFile?.list()?.isEmpty() == true) {
        parentFile.delete()
      }
    }
    return deleted
  }

  override suspend fun deleteSensorData(uploadURL: String) {
    TODO("Not yet implemented")
  }

  override suspend fun deleteSensorMetaData(uploadURL: String) {
    TODO("Not yet implemented")
  }

  companion object {
    /** File format for any sensor is taken from [captureSettings.fileTypeMap]. */
    private fun resourceInfoFileType(sensorType: SensorType, captureInfo: CaptureInfo): String {
      return when (sensorType) {
        SensorType.CAMERA -> captureInfo.captureSettings.fileTypeMap[sensorType]!!
      }
    }

    /** Returns relative folder for a specific sensor type. */
    fun getResourceFolderRelativePath(sensorType: SensorType, captureInfo: CaptureInfo): String {
      return when (captureInfo.captureType) {
        CaptureType.IMAGE -> "${captureInfo.captureFolder}/${sensorType.name}"
        CaptureType.VIDEO_PPG -> "${captureInfo.captureFolder}/${sensorType.name}"
      }
    }
  }
}<|MERGE_RESOLUTION|>--- conflicted
+++ resolved
@@ -75,19 +75,11 @@
         ResourceInfo(
           resourceInfoId = UUID.randomUUID().toString(),
           captureId = captureInfo.captureId!!,
-<<<<<<< HEAD
-          externalIdentifier = captureInfo.participantId,
+          externalIdentifier = captureInfo.externalIdentifier,
           resourceTitle = captureInfo.captureSettings.captureTitle,
           contentType = resourceInfoFileType(it, captureInfo),
           localLocation = resourceFolder.absolutePath,
           remoteLocation = uploadUrl,
-=======
-          externalIdentifier = captureInfo.externalIdentifier,
-          captureTitle = captureInfo.captureSettings.captureTitle,
-          fileType = resourceInfoFileType(it, captureInfo),
-          resourceFolderRelativePath = resourceFolderRelativePath,
-          uploadURL = uploadUrl,
->>>>>>> dfabb7e4
           status = RequestStatus.PENDING
         )
       database.addResourceInfo(resourceInfo)
